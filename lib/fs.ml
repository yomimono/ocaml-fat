--- conflicted
+++ resolved
@@ -77,21 +77,7 @@
 
   type block_device_error = B.error
 
-<<<<<<< HEAD
-  type error = [
-    | `Not_a_directory of string
-    | `Is_a_directory of string
-    | `Directory_not_empty of string
-    | `No_directory_entry of string * string
-    | `File_already_exists of string
-    | `No_space
-    | `Format_not_recognised of string
-    | `Unknown_error of string
-    | `Block_device of block_device_error
-  ]
-=======
   type error = filesystem_error
->>>>>>> 3d987426
 
   type page_aligned_buffer = Cstruct.t
 
@@ -378,11 +364,6 @@
     catch
       (fun () -> f () >>= fun x -> return (`Ok x))
       (function
-<<<<<<< HEAD
-       | Fs_error err -> return (`Error err)
-       | Block_device_error err -> return (`Error (`Block_device err))
-       | e -> return (`Error (`Unknown_error (Printexc.to_string e))))
-=======
        | Fs_error (`Not_a_directory x)         -> return (`Error (`Not_a_directory x))
        | Fs_error (`Directory_not_empty x)     -> return (`Error (`Directory_not_empty x))
        | Fs_error (`File_already_exists x)     -> return (`Error (`File_already_exists x))
@@ -397,7 +378,6 @@
        | Block_device_error `Is_read_only      -> return (`Error (`Block_device `Is_read_only))
        | Block_device_error `Disconnected      -> return (`Error (`Block_device `Disconnected))
        | e                                     -> return (`Error (`Unknown_error (Printexc.to_string e)))) 
->>>>>>> 3d987426
 
   (** [write x f offset buf] writes [buf] at [offset] in file [f] on
       filesystem [x] *)
