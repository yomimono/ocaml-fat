(*
 * Copyright (C) 2011-2013 Citrix Systems Inc
 *
 * Permission to use, copy, modify, and distribute this software for any
 * purpose with or without fee is hereby granted, provided that the above
 * copyright notice and this permission notice appear in all copies.
 *
 * THE SOFTWARE IS PROVIDED "AS IS" AND THE AUTHOR DISCLAIMS ALL WARRANTIES
 * WITH REGARD TO THIS SOFTWARE INCLUDING ALL IMPLIED WARRANTIES OF
 * MERCHANTABILITY AND FITNESS. IN NO EVENT SHALL THE AUTHOR BE LIABLE FOR
 * ANY SPECIAL, DIRECT, INDIRECT, OR CONSEQUENTIAL DAMAGES OR ANY DAMAGES
 * WHATSOEVER RESULTING FROM LOSS OF USE, DATA OR PROFITS, WHETHER IN AN
 * ACTION OF CONTRACT, NEGLIGENCE OR OTHER TORTIOUS ACTION, ARISING OUT OF
 * OR IN CONNECTION WITH THE USE OR PERFORMANCE OF THIS SOFTWARE.
 *)

module type BLOCK_DEVICE = V1.BLOCK
with type page_aligned_buffer = Cstruct.t
and type 'a io = 'a Lwt.t

module type IO_PAGE = V1.IO_PAGE

module type FS = V1.FS
with type page_aligned_buffer = Cstruct.t
<<<<<<< HEAD
and type 'a io = 'a Lwt.t

module Error = struct

  let to_string = function
    | `Not_a_directory x ->
      Printf.sprintf "Not_a_directory %s" x
    | `Is_a_directory x->
      Printf.sprintf "Is_a_directory %s" x
    | `Directory_not_empty x ->
      Printf.sprintf "Directory_not_empty %s" x
    | `No_directory_entry (x, y) ->
      Printf.sprintf "There is no entry named '%s' in directory '%s'" y x
    | `File_already_exists x ->
      Printf.sprintf "File_already_exists %s" x
    | `No_space ->
      Printf.sprintf "No_space"
    | `Format_not_recognised details ->
      Printf.sprintf "Format_not_recognised: %s" details
    | `Unknown_error x ->
      Printf.sprintf "Unknown_error: %s" x
    | `Block_device _ ->
      Printf.sprintf "Block device error"
end
=======
and type 'a io = 'a Lwt.t
>>>>>>> 3d987426
<|MERGE_RESOLUTION|>--- conflicted
+++ resolved
@@ -22,31 +22,4 @@
 
 module type FS = V1.FS
 with type page_aligned_buffer = Cstruct.t
-<<<<<<< HEAD
-and type 'a io = 'a Lwt.t
-
-module Error = struct
-
-  let to_string = function
-    | `Not_a_directory x ->
-      Printf.sprintf "Not_a_directory %s" x
-    | `Is_a_directory x->
-      Printf.sprintf "Is_a_directory %s" x
-    | `Directory_not_empty x ->
-      Printf.sprintf "Directory_not_empty %s" x
-    | `No_directory_entry (x, y) ->
-      Printf.sprintf "There is no entry named '%s' in directory '%s'" y x
-    | `File_already_exists x ->
-      Printf.sprintf "File_already_exists %s" x
-    | `No_space ->
-      Printf.sprintf "No_space"
-    | `Format_not_recognised details ->
-      Printf.sprintf "Format_not_recognised: %s" details
-    | `Unknown_error x ->
-      Printf.sprintf "Unknown_error: %s" x
-    | `Block_device _ ->
-      Printf.sprintf "Block device error"
-end
-=======
-and type 'a io = 'a Lwt.t
->>>>>>> 3d987426
+and type 'a io = 'a Lwt.t